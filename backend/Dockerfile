--- conflicted
+++ resolved
@@ -4,12 +4,8 @@
 ENV PYTHONUNBUFFERED=1
 
 WORKDIR /app
-<<<<<<< HEAD
+
 ENV PYTHONPATH=/backend
-=======
-ENV PYTHONPATH=/app
->>>>>>> 14908011
-
 RUN apk update && apk add --no-cache build-base
 
 COPY requirements.txt .
