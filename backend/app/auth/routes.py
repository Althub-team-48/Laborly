"""
auth/routes.py

Handles authentication routes including:
- User registration and login via JSON or OAuth2
- Google OAuth2 login flow (backend exchange)
- JWT token issuance and user logout handling
- Email verification, password reset, and secure email update
"""

import logging

from fastapi import APIRouter, Depends, HTTPException, Request, status, Query
from fastapi.responses import RedirectResponse
from fastapi.security import OAuth2PasswordRequestForm
from pydantic import EmailStr
from sqlalchemy.ext.asyncio import AsyncSession

from app.auth.schemas import (
    AuthSuccessResponse,
    ForgotPasswordRequest,
    LoginRequest,
    MessageResponse,
    ResetPasswordRequest,
    SignupRequest,
    UpdateEmailRequest,
)

from app.auth.services import (
    handle_google_callback,
    handle_google_login,
    login_user_json,
    login_user_oauth,
    logout_user_token,
    request_email_update,
    request_new_verification_email,
    request_password_reset,
    reset_password,
    signup_user,
    verify_email_token,
    verify_new_email,
)

from app.core.dependencies import oauth2_scheme, get_current_user
from app.database.enums import UserRole
from app.database.session import get_db
from app.core.limiter import limiter
from app.database.models import User

# ---------------------------------------------------
# Router Configuration
# ---------------------------------------------------
router = APIRouter(prefix="/auth", tags=["Authentication"])
logger = logging.getLogger(__name__)


# ---------------------------------------------------
# Registration
# ---------------------------------------------------
@router.post(
    "/signup",
    response_model=MessageResponse,
    status_code=status.HTTP_201_CREATED,
    summary="Register New User",
    description="Registers a new user and sends a verification email.",
)
@limiter.limit("5/minute")
async def signup(
    request: Request,
    payload: SignupRequest,
    db: AsyncSession = Depends(get_db),
) -> MessageResponse:
    """
    Registers a new user.
    """
    return await signup_user(payload, db)


# ---------------------------------------------------
# Login (JSON)
# ---------------------------------------------------
@router.post(
    "/login/json",
    response_model=AuthSuccessResponse,
    status_code=status.HTTP_200_OK,
    summary="Login with JSON",
    description="Authenticates user using email and password via JSON request body. Requires email verification.",
)
@limiter.limit("10/minute")
async def login_json(
    request: Request,
    payload: LoginRequest,
    db: AsyncSession = Depends(get_db),
) -> AuthSuccessResponse:
    """
    Authenticates a user using email and password from a JSON request with brute-force protection.
    """
    client_ip = request.client.host if request.client else "unknown"
    return await login_user_json(payload, db, client_ip)


# ---------------------------------------------------
# Login (OAuth2 Form)
# ---------------------------------------------------
@router.post(
    "/login/oauth",
    response_model=AuthSuccessResponse,
    status_code=status.HTTP_200_OK,
    summary="Login with OAuth2 Form",
    description="Authenticates user using OAuth2-compatible form data (username = email). Requires email verification.",
)
@limiter.limit("10/minute")
async def login_oauth(
    request: Request,
    form_data: OAuth2PasswordRequestForm = Depends(),
    db: AsyncSession = Depends(get_db),
) -> AuthSuccessResponse:
    """
    Authenticates a user using OAuth2 form data with brute-force protection.
    """
    client_ip = request.client.host if request.client else "unknown"
    return await login_user_oauth(form_data, db, client_ip)


# ---------------------------------------------------
# Google OAuth2 Login Flow
# ---------------------------------------------------
@router.get(
    "/google/login",
    status_code=status.HTTP_307_TEMPORARY_REDIRECT,
    summary="Start Google OAuth2 Flow",
    description="Redirects the user to Google's OAuth2 consent screen.",
    response_description="Redirects to Google authentication page.",
    response_class=RedirectResponse,
)
@limiter.limit("10/minute")
async def google_login(
    request: Request,
    role: UserRole | None = Query(
        None, description="The role the user intends to sign up as (CLIENT or WORKER)"
    ),
) -> RedirectResponse:
    """
    Initiates the Google OAuth2 login flow by redirecting to Google.
    Includes the intended role in the state parameter if provided.
    """
    return await handle_google_login(request, role)


# Modified google_callback route
@router.get(
    "/google/callback",
    response_class=RedirectResponse,
    summary="Handle Google OAuth2 Callback & Token Exchange",
    description="Handles callback from Google, validates state, exchanges code, logs in/signs up user, sets auth cookie, and redirects to frontend.",
    status_code=status.HTTP_307_TEMPORARY_REDIRECT,
)
@limiter.limit("10/minute")
async def google_callback(
    request: Request,
    db: AsyncSession = Depends(get_db),
) -> RedirectResponse:
    """
    Handles the Google OAuth2 callback, performs code exchange,
    authenticates/registers the user, sets HttpOnly cookie and redirects to the frontend.
    """
    return await handle_google_callback(request, db)


# ---------------------------------------------------
# Logout
# ---------------------------------------------------
@router.post(
    "/logout",
    response_model=dict[str, str],
    status_code=status.HTTP_200_OK,
    summary="Logout User",
    description="Blacklists the user's current JWT access token to terminate the session.",
)
@limiter.limit("20/minute")
async def logout(
    request: Request,
    token: str = Depends(oauth2_scheme),
) -> dict[str, str]:
    """
    Logs out a user by blacklisting their JWT access token (from header or cookie).
    Note: Dependency get_current_user implicitly handles token extraction now.
          We might not need the explicit token dependency here if relying solely on cookie/header check in get_current_user.
          However, keeping it explicit might be clearer for the intent.
          Let's remove the explicit token dependency for logout and rely on get_current_user's logic,
          assuming logout requires an authenticated user session.
    """
<<<<<<< HEAD
    auth_header = request.headers.get("Authorization")
    token_from_cookie = request.cookies.get("access_token")
    token_to_blacklist = None
    if auth_header and auth_header.startswith("Bearer "):
        token_to_blacklist = auth_header.replace("Bearer ", "")
    elif token_from_cookie:
        token_to_blacklist = token_from_cookie

    if not token_to_blacklist:
        raise HTTPException(status_code=status.HTTP_401_UNAUTHORIZED, detail="Not authenticated")

    return logout_user_token(token_to_blacklist)
=======
    return await logout_user_token(token)
>>>>>>> 0abc304d


# ---------------------------------------------------
# Email Verification (Initial)
# ---------------------------------------------------
@router.get(
    "/verify-email",
    response_model=MessageResponse,
    status_code=status.HTTP_200_OK,
    summary="Verify Email (Initial Registration)",
    description="Verifies a user's email using a token sent during registration.",
)
async def verify_initial_email(
    token: str,
    db: AsyncSession = Depends(get_db),
) -> MessageResponse:
    """
    Verifies a user's email address using the initial verification token.
    """
    return await verify_email_token(token, db)


# ---------------------------------------------------
# Request New Verification Email
# ---------------------------------------------------
@router.post(
    "/request-verification-email/{email}",
    response_model=MessageResponse,
    status_code=status.HTTP_200_OK,
    summary="Request New Verification Email",
    description="Requests a new verification email via path parameter if the account is not verified.",
)
@limiter.limit("3/hour")
async def post_request_verification_email(
    request: Request,
    email: EmailStr,
    db: AsyncSession = Depends(get_db),
) -> MessageResponse:
    """
    Handles the request to resend a verification email using email from the path.
    """
    return await request_new_verification_email(email, db)


# ---------------------------------------------------
# Forgot Password Flow
# ---------------------------------------------------
@router.post(
    "/forgot-password",
    response_model=MessageResponse,
    status_code=status.HTTP_200_OK,
    summary="Request Password Reset",
    description="Sends a password reset link to the user's email if the account exists and is verified.",
)
@limiter.limit("5/minute")
async def post_forgot_password(
    request: Request,
    payload: ForgotPasswordRequest,
    db: AsyncSession = Depends(get_db),
) -> MessageResponse:
    """
    Handles the request to initiate a password reset.
    """
    return await request_password_reset(payload, db)


@router.post(
    "/reset-password",
    response_model=MessageResponse,
    status_code=status.HTTP_200_OK,
    summary="Reset Password",
    description="Resets the user's password using a valid token received via email.",
)
@limiter.limit("5/minute")
async def post_reset_password(
    request: Request,
    payload: ResetPasswordRequest,
    db: AsyncSession = Depends(get_db),
) -> MessageResponse:
    """
    Handles the password reset using the provided token and new password.
    """
    return await reset_password(payload, db)


# ---------------------------------------------------
# Secure Email Update Flow
# ---------------------------------------------------
@router.post(
    "/update-email",
    response_model=MessageResponse,
    status_code=status.HTTP_200_OK,
    summary="Request Email Update (Authenticated)",
    description="Sends a verification link to the *new* email address. Requires user to be authenticated.",
)
@limiter.limit("5/hour")
async def post_update_email(
    request: Request,
    payload: UpdateEmailRequest,
    db: AsyncSession = Depends(get_db),
    current_user: User = Depends(get_current_user),
) -> MessageResponse:
    """
    Handles the request to change the authenticated user's email address.
    Sends verification to the new email.
    """
    return await request_email_update(payload, current_user, db)


@router.get(
    "/verify-new-email",
    response_model=MessageResponse,
    status_code=status.HTTP_200_OK,
    summary="Verify New Email Address",
    description="Verifies a new email address using a token sent to it, completing the email update process.",
)
async def get_verify_new_email(
    token: str,
    db: AsyncSession = Depends(get_db),
) -> MessageResponse:
    """
    Handles the verification of the new email address using the provided token.
    """
    return await verify_new_email(token, db)
<|MERGE_RESOLUTION|>--- conflicted
+++ resolved
@@ -1,332 +1,317 @@
-"""
-auth/routes.py
-
-Handles authentication routes including:
-- User registration and login via JSON or OAuth2
-- Google OAuth2 login flow (backend exchange)
-- JWT token issuance and user logout handling
-- Email verification, password reset, and secure email update
-"""
-
-import logging
-
-from fastapi import APIRouter, Depends, HTTPException, Request, status, Query
-from fastapi.responses import RedirectResponse
-from fastapi.security import OAuth2PasswordRequestForm
-from pydantic import EmailStr
-from sqlalchemy.ext.asyncio import AsyncSession
-
-from app.auth.schemas import (
-    AuthSuccessResponse,
-    ForgotPasswordRequest,
-    LoginRequest,
-    MessageResponse,
-    ResetPasswordRequest,
-    SignupRequest,
-    UpdateEmailRequest,
-)
-
-from app.auth.services import (
-    handle_google_callback,
-    handle_google_login,
-    login_user_json,
-    login_user_oauth,
-    logout_user_token,
-    request_email_update,
-    request_new_verification_email,
-    request_password_reset,
-    reset_password,
-    signup_user,
-    verify_email_token,
-    verify_new_email,
-)
-
-from app.core.dependencies import oauth2_scheme, get_current_user
-from app.database.enums import UserRole
-from app.database.session import get_db
-from app.core.limiter import limiter
-from app.database.models import User
-
-# ---------------------------------------------------
-# Router Configuration
-# ---------------------------------------------------
-router = APIRouter(prefix="/auth", tags=["Authentication"])
-logger = logging.getLogger(__name__)
-
-
-# ---------------------------------------------------
-# Registration
-# ---------------------------------------------------
-@router.post(
-    "/signup",
-    response_model=MessageResponse,
-    status_code=status.HTTP_201_CREATED,
-    summary="Register New User",
-    description="Registers a new user and sends a verification email.",
-)
-@limiter.limit("5/minute")
-async def signup(
-    request: Request,
-    payload: SignupRequest,
-    db: AsyncSession = Depends(get_db),
-) -> MessageResponse:
-    """
-    Registers a new user.
-    """
-    return await signup_user(payload, db)
-
-
-# ---------------------------------------------------
-# Login (JSON)
-# ---------------------------------------------------
-@router.post(
-    "/login/json",
-    response_model=AuthSuccessResponse,
-    status_code=status.HTTP_200_OK,
-    summary="Login with JSON",
-    description="Authenticates user using email and password via JSON request body. Requires email verification.",
-)
-@limiter.limit("10/minute")
-async def login_json(
-    request: Request,
-    payload: LoginRequest,
-    db: AsyncSession = Depends(get_db),
-) -> AuthSuccessResponse:
-    """
-    Authenticates a user using email and password from a JSON request with brute-force protection.
-    """
-    client_ip = request.client.host if request.client else "unknown"
-    return await login_user_json(payload, db, client_ip)
-
-
-# ---------------------------------------------------
-# Login (OAuth2 Form)
-# ---------------------------------------------------
-@router.post(
-    "/login/oauth",
-    response_model=AuthSuccessResponse,
-    status_code=status.HTTP_200_OK,
-    summary="Login with OAuth2 Form",
-    description="Authenticates user using OAuth2-compatible form data (username = email). Requires email verification.",
-)
-@limiter.limit("10/minute")
-async def login_oauth(
-    request: Request,
-    form_data: OAuth2PasswordRequestForm = Depends(),
-    db: AsyncSession = Depends(get_db),
-) -> AuthSuccessResponse:
-    """
-    Authenticates a user using OAuth2 form data with brute-force protection.
-    """
-    client_ip = request.client.host if request.client else "unknown"
-    return await login_user_oauth(form_data, db, client_ip)
-
-
-# ---------------------------------------------------
-# Google OAuth2 Login Flow
-# ---------------------------------------------------
-@router.get(
-    "/google/login",
-    status_code=status.HTTP_307_TEMPORARY_REDIRECT,
-    summary="Start Google OAuth2 Flow",
-    description="Redirects the user to Google's OAuth2 consent screen.",
-    response_description="Redirects to Google authentication page.",
-    response_class=RedirectResponse,
-)
-@limiter.limit("10/minute")
-async def google_login(
-    request: Request,
-    role: UserRole | None = Query(
-        None, description="The role the user intends to sign up as (CLIENT or WORKER)"
-    ),
-) -> RedirectResponse:
-    """
-    Initiates the Google OAuth2 login flow by redirecting to Google.
-    Includes the intended role in the state parameter if provided.
-    """
-    return await handle_google_login(request, role)
-
-
-# Modified google_callback route
-@router.get(
-    "/google/callback",
-    response_class=RedirectResponse,
-    summary="Handle Google OAuth2 Callback & Token Exchange",
-    description="Handles callback from Google, validates state, exchanges code, logs in/signs up user, sets auth cookie, and redirects to frontend.",
-    status_code=status.HTTP_307_TEMPORARY_REDIRECT,
-)
-@limiter.limit("10/minute")
-async def google_callback(
-    request: Request,
-    db: AsyncSession = Depends(get_db),
-) -> RedirectResponse:
-    """
-    Handles the Google OAuth2 callback, performs code exchange,
-    authenticates/registers the user, sets HttpOnly cookie and redirects to the frontend.
-    """
-    return await handle_google_callback(request, db)
-
-
-# ---------------------------------------------------
-# Logout
-# ---------------------------------------------------
-@router.post(
-    "/logout",
-    response_model=dict[str, str],
-    status_code=status.HTTP_200_OK,
-    summary="Logout User",
-    description="Blacklists the user's current JWT access token to terminate the session.",
-)
-@limiter.limit("20/minute")
-async def logout(
-    request: Request,
-    token: str = Depends(oauth2_scheme),
-) -> dict[str, str]:
-    """
-    Logs out a user by blacklisting their JWT access token (from header or cookie).
-    Note: Dependency get_current_user implicitly handles token extraction now.
-          We might not need the explicit token dependency here if relying solely on cookie/header check in get_current_user.
-          However, keeping it explicit might be clearer for the intent.
-          Let's remove the explicit token dependency for logout and rely on get_current_user's logic,
-          assuming logout requires an authenticated user session.
-    """
-<<<<<<< HEAD
-    auth_header = request.headers.get("Authorization")
-    token_from_cookie = request.cookies.get("access_token")
-    token_to_blacklist = None
-    if auth_header and auth_header.startswith("Bearer "):
-        token_to_blacklist = auth_header.replace("Bearer ", "")
-    elif token_from_cookie:
-        token_to_blacklist = token_from_cookie
-
-    if not token_to_blacklist:
-        raise HTTPException(status_code=status.HTTP_401_UNAUTHORIZED, detail="Not authenticated")
-
-    return logout_user_token(token_to_blacklist)
-=======
-    return await logout_user_token(token)
->>>>>>> 0abc304d
-
-
-# ---------------------------------------------------
-# Email Verification (Initial)
-# ---------------------------------------------------
-@router.get(
-    "/verify-email",
-    response_model=MessageResponse,
-    status_code=status.HTTP_200_OK,
-    summary="Verify Email (Initial Registration)",
-    description="Verifies a user's email using a token sent during registration.",
-)
-async def verify_initial_email(
-    token: str,
-    db: AsyncSession = Depends(get_db),
-) -> MessageResponse:
-    """
-    Verifies a user's email address using the initial verification token.
-    """
-    return await verify_email_token(token, db)
-
-
-# ---------------------------------------------------
-# Request New Verification Email
-# ---------------------------------------------------
-@router.post(
-    "/request-verification-email/{email}",
-    response_model=MessageResponse,
-    status_code=status.HTTP_200_OK,
-    summary="Request New Verification Email",
-    description="Requests a new verification email via path parameter if the account is not verified.",
-)
-@limiter.limit("3/hour")
-async def post_request_verification_email(
-    request: Request,
-    email: EmailStr,
-    db: AsyncSession = Depends(get_db),
-) -> MessageResponse:
-    """
-    Handles the request to resend a verification email using email from the path.
-    """
-    return await request_new_verification_email(email, db)
-
-
-# ---------------------------------------------------
-# Forgot Password Flow
-# ---------------------------------------------------
-@router.post(
-    "/forgot-password",
-    response_model=MessageResponse,
-    status_code=status.HTTP_200_OK,
-    summary="Request Password Reset",
-    description="Sends a password reset link to the user's email if the account exists and is verified.",
-)
-@limiter.limit("5/minute")
-async def post_forgot_password(
-    request: Request,
-    payload: ForgotPasswordRequest,
-    db: AsyncSession = Depends(get_db),
-) -> MessageResponse:
-    """
-    Handles the request to initiate a password reset.
-    """
-    return await request_password_reset(payload, db)
-
-
-@router.post(
-    "/reset-password",
-    response_model=MessageResponse,
-    status_code=status.HTTP_200_OK,
-    summary="Reset Password",
-    description="Resets the user's password using a valid token received via email.",
-)
-@limiter.limit("5/minute")
-async def post_reset_password(
-    request: Request,
-    payload: ResetPasswordRequest,
-    db: AsyncSession = Depends(get_db),
-) -> MessageResponse:
-    """
-    Handles the password reset using the provided token and new password.
-    """
-    return await reset_password(payload, db)
-
-
-# ---------------------------------------------------
-# Secure Email Update Flow
-# ---------------------------------------------------
-@router.post(
-    "/update-email",
-    response_model=MessageResponse,
-    status_code=status.HTTP_200_OK,
-    summary="Request Email Update (Authenticated)",
-    description="Sends a verification link to the *new* email address. Requires user to be authenticated.",
-)
-@limiter.limit("5/hour")
-async def post_update_email(
-    request: Request,
-    payload: UpdateEmailRequest,
-    db: AsyncSession = Depends(get_db),
-    current_user: User = Depends(get_current_user),
-) -> MessageResponse:
-    """
-    Handles the request to change the authenticated user's email address.
-    Sends verification to the new email.
-    """
-    return await request_email_update(payload, current_user, db)
-
-
-@router.get(
-    "/verify-new-email",
-    response_model=MessageResponse,
-    status_code=status.HTTP_200_OK,
-    summary="Verify New Email Address",
-    description="Verifies a new email address using a token sent to it, completing the email update process.",
-)
-async def get_verify_new_email(
-    token: str,
-    db: AsyncSession = Depends(get_db),
-) -> MessageResponse:
-    """
-    Handles the verification of the new email address using the provided token.
-    """
-    return await verify_new_email(token, db)
+"""
+auth/routes.py
+
+Handles authentication routes including:
+- User registration and login via JSON or OAuth2
+- Google OAuth2 login flow (backend exchange)
+- JWT token issuance and user logout handling
+- Email verification, password reset, and secure email update
+"""
+
+import logging
+
+from fastapi import APIRouter, Depends, Request, status, Query
+from fastapi.responses import RedirectResponse
+from fastapi.security import OAuth2PasswordRequestForm
+from pydantic import EmailStr
+from sqlalchemy.ext.asyncio import AsyncSession
+
+from app.auth.schemas import (
+    AuthSuccessResponse,
+    ForgotPasswordRequest,
+    LoginRequest,
+    MessageResponse,
+    ResetPasswordRequest,
+    SignupRequest,
+    UpdateEmailRequest,
+)
+
+from app.auth.services import (
+    handle_google_callback,
+    handle_google_login,
+    login_user_json,
+    login_user_oauth,
+    logout_user_token,
+    request_email_update,
+    request_new_verification_email,
+    request_password_reset,
+    reset_password,
+    signup_user,
+    verify_email_token,
+    verify_new_email,
+)
+
+from app.core.dependencies import oauth2_scheme, get_current_user
+from app.database.enums import UserRole
+from app.database.session import get_db
+from app.core.limiter import limiter
+from app.database.models import User
+
+# ---------------------------------------------------
+# Router Configuration
+# ---------------------------------------------------
+router = APIRouter(prefix="/auth", tags=["Authentication"])
+logger = logging.getLogger(__name__)
+
+
+# ---------------------------------------------------
+# Registration
+# ---------------------------------------------------
+@router.post(
+    "/signup",
+    response_model=MessageResponse,
+    status_code=status.HTTP_201_CREATED,
+    summary="Register New User",
+    description="Registers a new user and sends a verification email.",
+)
+@limiter.limit("5/minute")
+async def signup(
+    request: Request,
+    payload: SignupRequest,
+    db: AsyncSession = Depends(get_db),
+) -> MessageResponse:
+    """
+    Registers a new user.
+    """
+    return await signup_user(payload, db)
+
+
+# ---------------------------------------------------
+# Login (JSON)
+# ---------------------------------------------------
+@router.post(
+    "/login/json",
+    response_model=AuthSuccessResponse,
+    status_code=status.HTTP_200_OK,
+    summary="Login with JSON",
+    description="Authenticates user using email and password via JSON request body. Requires email verification.",
+)
+@limiter.limit("10/minute")
+async def login_json(
+    request: Request,
+    payload: LoginRequest,
+    db: AsyncSession = Depends(get_db),
+) -> AuthSuccessResponse:
+    """
+    Authenticates a user using email and password from a JSON request with brute-force protection.
+    """
+    client_ip = request.client.host if request.client else "unknown"
+    return await login_user_json(payload, db, client_ip)
+
+
+# ---------------------------------------------------
+# Login (OAuth2 Form)
+# ---------------------------------------------------
+@router.post(
+    "/login/oauth",
+    response_model=AuthSuccessResponse,
+    status_code=status.HTTP_200_OK,
+    summary="Login with OAuth2 Form",
+    description="Authenticates user using OAuth2-compatible form data (username = email). Requires email verification.",
+)
+@limiter.limit("10/minute")
+async def login_oauth(
+    request: Request,
+    form_data: OAuth2PasswordRequestForm = Depends(),
+    db: AsyncSession = Depends(get_db),
+) -> AuthSuccessResponse:
+    """
+    Authenticates a user using OAuth2 form data with brute-force protection.
+    """
+    client_ip = request.client.host if request.client else "unknown"
+    return await login_user_oauth(form_data, db, client_ip)
+
+
+# ---------------------------------------------------
+# Google OAuth2 Login Flow
+# ---------------------------------------------------
+@router.get(
+    "/google/login",
+    status_code=status.HTTP_307_TEMPORARY_REDIRECT,
+    summary="Start Google OAuth2 Flow",
+    description="Redirects the user to Google's OAuth2 consent screen.",
+    response_description="Redirects to Google authentication page.",
+    response_class=RedirectResponse,
+)
+@limiter.limit("10/minute")
+async def google_login(
+    request: Request,
+    role: UserRole | None = Query(
+        None, description="The role the user intends to sign up as (CLIENT or WORKER)"
+    ),
+) -> RedirectResponse:
+    """
+    Initiates the Google OAuth2 login flow by redirecting to Google.
+    Includes the intended role in the state parameter if provided.
+    """
+    return await handle_google_login(request, role)
+
+
+# Modified google_callback route
+@router.get(
+    "/google/callback",
+    response_class=RedirectResponse,
+    summary="Handle Google OAuth2 Callback & Token Exchange",
+    description="Handles callback from Google, validates state, exchanges code, logs in/signs up user, sets auth cookie, and redirects to frontend.",
+    status_code=status.HTTP_307_TEMPORARY_REDIRECT,
+)
+@limiter.limit("10/minute")
+async def google_callback(
+    request: Request,
+    db: AsyncSession = Depends(get_db),
+) -> RedirectResponse:
+    """
+    Handles the Google OAuth2 callback, performs code exchange,
+    authenticates/registers the user, sets HttpOnly cookie and redirects to the frontend.
+    """
+    return await handle_google_callback(request, db)
+
+
+# ---------------------------------------------------
+# Logout
+# ---------------------------------------------------
+@router.post(
+    "/logout",
+    response_model=dict[str, str],
+    status_code=status.HTTP_200_OK,
+    summary="Logout User",
+    description="Blacklists the user's current JWT access token to terminate the session.",
+)
+@limiter.limit("20/minute")
+async def logout(
+    request: Request,
+    token: str = Depends(oauth2_scheme),
+) -> dict[str, str]:
+    """
+    Logs out a user by blacklisting their JWT access token (from header or cookie).
+    Note: Dependency get_current_user implicitly handles token extraction now.
+          We might not need the explicit token dependency here if relying solely on cookie/header check in get_current_user.
+          However, keeping it explicit might be clearer for the intent.
+          Let's remove the explicit token dependency for logout and rely on get_current_user's logic,
+          assuming logout requires an authenticated user session.
+    """
+    return await logout_user_token(token)
+
+
+# ---------------------------------------------------
+# Email Verification (Initial)
+# ---------------------------------------------------
+@router.get(
+    "/verify-email",
+    response_model=MessageResponse,
+    status_code=status.HTTP_200_OK,
+    summary="Verify Email (Initial Registration)",
+    description="Verifies a user's email using a token sent during registration.",
+)
+async def verify_initial_email(
+    token: str,
+    db: AsyncSession = Depends(get_db),
+) -> MessageResponse:
+    """
+    Verifies a user's email address using the initial verification token.
+    """
+    return await verify_email_token(token, db)
+
+
+# ---------------------------------------------------
+# Request New Verification Email
+# ---------------------------------------------------
+@router.post(
+    "/request-verification-email/{email}",
+    response_model=MessageResponse,
+    status_code=status.HTTP_200_OK,
+    summary="Request New Verification Email",
+    description="Requests a new verification email via path parameter if the account is not verified.",
+)
+@limiter.limit("3/hour")
+async def post_request_verification_email(
+    request: Request,
+    email: EmailStr,
+    db: AsyncSession = Depends(get_db),
+) -> MessageResponse:
+    """
+    Handles the request to resend a verification email using email from the path.
+    """
+    return await request_new_verification_email(email, db)
+
+
+# ---------------------------------------------------
+# Forgot Password Flow
+# ---------------------------------------------------
+@router.post(
+    "/forgot-password",
+    response_model=MessageResponse,
+    status_code=status.HTTP_200_OK,
+    summary="Request Password Reset",
+    description="Sends a password reset link to the user's email if the account exists and is verified.",
+)
+@limiter.limit("5/minute")
+async def post_forgot_password(
+    request: Request,
+    payload: ForgotPasswordRequest,
+    db: AsyncSession = Depends(get_db),
+) -> MessageResponse:
+    """
+    Handles the request to initiate a password reset.
+    """
+    return await request_password_reset(payload, db)
+
+
+@router.post(
+    "/reset-password",
+    response_model=MessageResponse,
+    status_code=status.HTTP_200_OK,
+    summary="Reset Password",
+    description="Resets the user's password using a valid token received via email.",
+)
+@limiter.limit("5/minute")
+async def post_reset_password(
+    request: Request,
+    payload: ResetPasswordRequest,
+    db: AsyncSession = Depends(get_db),
+) -> MessageResponse:
+    """
+    Handles the password reset using the provided token and new password.
+    """
+    return await reset_password(payload, db)
+
+
+# ---------------------------------------------------
+# Secure Email Update Flow
+# ---------------------------------------------------
+@router.post(
+    "/update-email",
+    response_model=MessageResponse,
+    status_code=status.HTTP_200_OK,
+    summary="Request Email Update (Authenticated)",
+    description="Sends a verification link to the *new* email address. Requires user to be authenticated.",
+)
+@limiter.limit("5/hour")
+async def post_update_email(
+    request: Request,
+    payload: UpdateEmailRequest,
+    db: AsyncSession = Depends(get_db),
+    current_user: User = Depends(get_current_user),
+) -> MessageResponse:
+    """
+    Handles the request to change the authenticated user's email address.
+    Sends verification to the new email.
+    """
+    return await request_email_update(payload, current_user, db)
+
+
+@router.get(
+    "/verify-new-email",
+    response_model=MessageResponse,
+    status_code=status.HTTP_200_OK,
+    summary="Verify New Email Address",
+    description="Verifies a new email address using a token sent to it, completing the email update process.",
+)
+async def get_verify_new_email(
+    token: str,
+    db: AsyncSession = Depends(get_db),
+) -> MessageResponse:
+    """
+    Handles the verification of the new email address using the provided token.
+    """
+    return await verify_new_email(token, db)