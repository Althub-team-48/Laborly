--- conflicted
+++ resolved
@@ -1,345 +1,189 @@
-# Laborly Backend
-
-Laborly is a service-based platform connecting clients and workers. This backend provides a robust API that supports user registration, authentication, job posting and tracking, worker-client communication, and administrative functions.
-
----
-
-## Overview
-
-This repository contains the FastAPI backend for Laborly. It is modular, secure, but still in development, featuring:
-
-- JWT and OAuth2-based authentication
-- Role-based access control (RBAC)
-- KYC verification with document uploads
-- Job lifecycle tracking (accept, complete, cancel)
-- Client-to-worker reviews and ratings
-- Reusable messaging system with WebSocket support
-- PostgreSQL with Alembic migrations
-
----
-
-## Architecture
-
-- **FastAPI** - Web framework
-- **SQLAlchemy** - ORM
-- **Alembic** - Migrations
-- **PostgreSQL** - Relational database
-- **Redis** - Token blacklist handling
-- **Pydantic** - Validation
-- **SlowAPI** - Rate limiting
-- **WebSocket** - Real-time messaging
-
----
-
-## Modules
-<<<<<<< HEAD
-
-### Authentication (`auth/`)
-- JWT login and logout
-- Google OAuth support
-- Token revocation using Redis
-- Role-based access enforcement
-
-### Clients (`client/`)
-- Client profile management
-- Favorite worker tracking
-- Job history and job detail access
-
-### Workers (`worker/`)
-- Profile and availability management
-- KYC document upload and verification
-- View assigned jobs and job details
-
-### Jobs (`job/`)
-- Accept, complete, or cancel jobs
-- Job history retrieval
-- Role-specific job filtering
-
-### Reviews (`review/`)
-- Submit and read reviews
-- Average rating calculation
-- Admin flagging support
-
-### Services (`service/`)
-- Worker service listing creation and updates
-- Public and private service searches
-
-### Messaging (`messaging/`)
-- Reusable and scalable messaging system
-- Thread-based communication (client-worker or admin-user)
-- WebSocket real-time chat support
-- Role-based message initiation and reply
-=======
->>>>>>> 5cc98b76
-
-### Authentication (`auth/`)
-- JWT login and logout
-- Google OAuth support
-- Token revocation using Redis
-- Role-based access enforcement
-
-### Clients (`client/`)
-- Client profile management
-- Favorite worker tracking
-- Job history and job detail access
-
-### Workers (`worker/`)
-- Profile and availability management
-- KYC document upload and verification
-- View assigned jobs and job details
-
-### Jobs (`job/`)
-- Accept, complete, or cancel jobs
-- Job history retrieval
-- Role-specific job filtering
-
-<<<<<<< HEAD
-## Security
-
-- JWT token blacklisting for secure logout
-- Role-based access enforcement on all endpoints
-- Rate limiting to prevent abuse (`SlowAPI`)
-- KYC status management with admin review
-- Input validation via Pydantic
-
----
-
-## Database
-
-- PostgreSQL
-- SQLAlchemy ORM
-- Alembic for migrations
-
-**Entities include:**
-- `User`
-- `ClientProfile`, `WorkerProfile`
-- `KYC`
-- `Job`
-- `Review`
-- `FavoriteWorker`
-- `Service`
-- `MessageThread`, `ThreadParticipant`, `Message`
-
----
-
-## Environment Variables (`.env`)
-
-```env
-APP_NAME=Laborly
-DEBUG=True
-DATABASE_URL=postgresql://user:password@localhost/laborly
-SECRET_KEY=your_secret_key
-ALGORITHM=HS256
-ACCESS_TOKEN_EXPIRE_MINUTES=60
-GOOGLE_CLIENT_ID=your_google_client_id
-GOOGLE_CLIENT_SECRET=your_google_client_secret
-```
-
----
-
-## Running Locally
-
-1. Clone the repo:
-   ```bash
-   git clone https://github.com/Althub-team-48/Laborly.git
-   cd laborly-backend
-   ```
-
-2. Create and activate a virtual environment (optional):
-   ```bash
-   python -m venv venv
-   source venv/bin/activate  # or venv\Scripts\activate on Windows
-   ```
-
-3. Install dependencies:
-   ```bash
-   pip install -r requirements.txt
-   ```
-
-4. Configure environment:
-   - Create a `.env` file with the required values.
-
-5. Run migrations:
-   ```bash
-   alembic upgrade head
-   ```
-
-6. Start the server:
-   ```bash
-   uvicorn main:app --reload
-   ```
-
----
-
-## WebSocket Endpoint
-
-- **URL:** `/ws/{thread_id}`
-- **Auth:** JWT required
-- **Purpose:** Live messaging between thread participants
-
----
-
-## Rate Limiting
-
-- `POST /messages/{worker_id}` → 5 requests/minute
-- `POST /messages/{thread_id}/reply` → 10 requests/minute
-
----
-
-## Logging
-
-Logs are stored in `logs/app.log` and also printed to the console.
-
----
-
-## Folder Structure
-
-```
-app/
-├── auth/
-├── client/
-├── worker/
-├── job/
-├── review/
-├── service/
-├── messaging/
-├── core/             # Config, logging, security, rate limiting
-├── database/         # Models, enums, sessions, base
-main.py               # App entrypoint
-.env
-```
-=======
-### Reviews (`review/`)
-- Submit and read reviews
-- Average rating calculation
-- Admin flagging support
-
-### Services (`service/`)
-- Worker service listing creation and updates
-- Public and private service searches
-
-### Messaging (`messaging/`)
-- Reusable and scalable messaging system
-- Thread-based communication (client-worker or admin-user)
-- WebSocket real-time chat support
-- Role-based message initiation and reply
-
----
-
-## Security
-
-- JWT token blacklisting for secure logout
-- Role-based access enforcement on all endpoints
-- Rate limiting to prevent abuse (`SlowAPI`)
-- KYC status management with admin review
-- Input validation via Pydantic
-
----
-
-## Database
-
-- PostgreSQL
-- SQLAlchemy ORM
-- Alembic for migrations
-
-**Entities include:**
-- `User`
-- `ClientProfile`, `WorkerProfile`
-- `KYC`
-- `Job`
-- `Review`
-- `FavoriteWorker`
-- `Service`
-- `MessageThread`, `ThreadParticipant`, `Message`
-
----
-
-## Environment Variables (`.env`)
-
-```env
-APP_NAME=Laborly
-DEBUG=True
-DATABASE_URL=postgresql://user:password@localhost/laborly
-SECRET_KEY=your_secret_key
-ALGORITHM=HS256
-ACCESS_TOKEN_EXPIRE_MINUTES=60
-GOOGLE_CLIENT_ID=your_google_client_id
-GOOGLE_CLIENT_SECRET=your_google_client_secret
-```
-
----
-
-## Running Locally
-
-1. Clone the repo:
-   ```bash
-   git clone https://github.com/Althub-team-48/Laborly.git
-   cd laborly-backend
-   ```
-
-2. Create and activate a virtual environment (optional):
-   ```bash
-   python -m venv venv
-   source venv/bin/activate  # or venv\Scripts\activate on Windows
-   ```
-
-3. Install dependencies:
-   ```bash
-   pip install -r requirements.txt
-   ```
-
-4. Configure environment:
-   - Create a `.env` file with the required values.
-
-5. Run migrations:
-   ```bash
-   alembic upgrade head
-   ```
-
-6. Start the server:
-   ```bash
-   uvicorn main:app --reload
-   ```
-
----
-
-## WebSocket Endpoint
-
-- **URL:** `/ws/{thread_id}`
-- **Auth:** JWT required
-- **Purpose:** Live messaging between thread participants
-
----
-
-## Rate Limiting
-
-- `POST /messages/{worker_id}` → 5 requests/minute
-- `POST /messages/{thread_id}/reply` → 10 requests/minute
-
----
-
-## Logging
-
-Logs are stored in `logs/app.log` and also printed to the console.
-
----
->>>>>>> 5cc98b76
-
-## Folder Structure
-
-```
-app/
-├── auth/
-├── client/
-├── worker/
-├── job/
-├── review/
-├── service/
-├── messaging/
-├── core/             # Config, logging, security, rate limiting
-├── database/         # Models, enums, sessions, base
-main.py               # App entrypoint
-.env
-```
-
----
+# Laborly Backend
+
+Laborly is a service-based platform connecting clients and workers. This backend provides a robust API that supports user registration, authentication, job posting and tracking, worker-client communication, and administrative functions.
+
+---
+
+## Overview
+
+This repository contains the FastAPI backend for Laborly. It is modular, secure, but still in development, featuring:
+
+- JWT and OAuth2-based authentication
+- Role-based access control (RBAC)
+- KYC verification with document uploads
+- Job lifecycle tracking (accept, complete, cancel)
+- Client-to-worker reviews and ratings
+- Reusable messaging system with WebSocket support
+- PostgreSQL with Alembic migrations
+
+---
+
+## Architecture
+
+- **FastAPI** - Web framework
+- **SQLAlchemy** - ORM
+- **Alembic** - Migrations
+- **PostgreSQL** - Relational database
+- **Redis** - Token blacklist handling
+- **Pydantic** - Validation
+- **SlowAPI** - Rate limiting
+- **WebSocket** - Real-time messaging
+
+---
+
+## Modules
+
+### Authentication (`auth/`)
+- JWT login and logout
+- Google OAuth support
+- Token revocation using Redis
+- Role-based access enforcement
+
+### Clients (`client/`)
+- Client profile management
+- Favorite worker tracking
+- Job history and job detail access
+
+### Workers (`worker/`)
+- Profile and availability management
+- KYC document upload and verification
+- View assigned jobs and job details
+
+### Jobs (`job/`)
+- Accept, complete, or cancel jobs
+- Job history retrieval
+- Role-specific job filtering
+
+### Reviews (`review/`)
+- Submit and read reviews
+- Average rating calculation
+- Admin flagging support
+
+### Services (`service/`)
+- Worker service listing creation and updates
+- Public and private service searches
+
+### Messaging (`messaging/`)
+- Reusable and scalable messaging system
+- Thread-based communication (client-worker or admin-user)
+- WebSocket real-time chat support
+- Role-based message initiation and reply
+
+---
+
+## Security
+
+- JWT token blacklisting for secure logout
+- Role-based access enforcement on all endpoints
+- Rate limiting to prevent abuse (`SlowAPI`)
+- KYC status management with admin review
+- Input validation via Pydantic
+
+---
+
+## Database
+
+- PostgreSQL
+- SQLAlchemy ORM
+- Alembic for migrations
+
+**Entities include:**
+- `User`
+- `ClientProfile`, `WorkerProfile`
+- `KYC`
+- `Job`
+- `Review`
+- `FavoriteWorker`
+- `Service`
+- `MessageThread`, `ThreadParticipant`, `Message`
+
+---
+
+## Environment Variables (`.env`)
+
+```env
+APP_NAME=Laborly
+DEBUG=True
+DATABASE_URL=postgresql://user:password@localhost/laborly
+SECRET_KEY=your_secret_key
+ALGORITHM=HS256
+ACCESS_TOKEN_EXPIRE_MINUTES=60
+GOOGLE_CLIENT_ID=your_google_client_id
+GOOGLE_CLIENT_SECRET=your_google_client_secret
+```
+
+---
+
+## Running Locally
+
+1. Clone the repo:
+   ```bash
+   git clone https://github.com/Althub-team-48/Laborly.git
+   cd laborly-backend
+   ```
+
+2. Create and activate a virtual environment (optional):
+   ```bash
+   python -m venv venv
+   source venv/bin/activate  # or venv\Scripts\activate on Windows
+   ```
+
+3. Install dependencies:
+   ```bash
+   pip install -r requirements.txt
+   ```
+
+4. Configure environment:
+   - Create a `.env` file with the required values.
+
+5. Run migrations:
+   ```bash
+   alembic upgrade head
+   ```
+
+6. Start the server:
+   ```bash
+   uvicorn main:app --reload
+   ```
+
+---
+
+## WebSocket Endpoint
+
+- **URL:** `/ws/{thread_id}`
+- **Auth:** JWT required
+- **Purpose:** Live messaging between thread participants
+
+---
+
+## Rate Limiting
+
+- `POST /messages/{worker_id}` → 5 requests/minute
+- `POST /messages/{thread_id}/reply` → 10 requests/minute
+
+---
+
+## Logging
+
+Logs are stored in `logs/app.log` and also printed to the console.
+
+---
+
+## Folder Structure
+
+```
+app/
+├── auth/
+├── client/
+├── worker/
+├── job/
+├── review/
+├── service/
+├── messaging/
+├── core/             # Config, logging, security, rate limiting
+├── database/         # Models, enums, sessions, base
+main.py               # App entrypoint
+.env
+```
+
+---